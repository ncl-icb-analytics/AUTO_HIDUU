"""
Dataset configurations for file uploads.
"""

from .schema_types import (
    Dataset, Column,
    VarcharType, CharType, DateType, TimestampType,
    IntegerType, FloatType, NumericType, BooleanType
)

# Default configuration values
DEFAULT_CONFIG = {
    'upload_reason': 'Uploaded file on',  # Date will be appended
    'spec_version': '1',
    'file_id': 'SINGLE_FILE'
}

# ========================================
# Adding New Datasets
# ========================================
# Required Parameters:
# - name: Dataset identifier
# - filename_pattern: Pattern to match files
#   - Use ? for any character: "DATA_???????.csv"
#   - Or exact name: "FIXED_FILE.csv"
# - target_hei_dataset: HEI dataset ID
# - columns: List of column definitions
#
# Optional Parameters:
# - min_rows: Minimum rows (default: 0 for no minimum)
# - upload_reason: Custom upload reason
# - spec_version: Version number
# - file_id: File identifier
#
# Available Column Types:
# Text:
# - VarcharType(max_length)      # Variable length
# - CharType(length)             # Fixed length
#
# Date/Time:
# - DateType(format=None)        # e.g. "%Y-%m-%d" matches 2024-11-25, None=any valid date
# - TimestampType(format=None)   # e.g. "%Y-%m-%d %H:%M:%S" matches both:
#                               #      - 2024-11-25 12:00:00 (timezone-naive)
#                               #      - 2024-11-25 12:00:00+0000 (timezone-aware)
#                               # None=any valid timestamp format
#
# Numbers:
# - IntegerType(precision=None)  # precision=3 limits to 999, None=no limit (defaults to None) 
# - FloatType(precision=None)    # precision=4 limits to 9999 or 99.99, None=no limit (defaults to None) 
# - NumericType(precision=None, scale=None)  
#   precision=total digits, scale=decimal places
#   e.g. (5,2) allows values up to 999.99
#   None=no limit
#
# Boolean:
# - BooleanType()  # True/False, 1/0
#
# Add nullable=False to make column required
# ========================================

<<<<<<< HEAD

#aff_hash0: Fixed filename dataset
aff_Hash0 = Dataset(
    name="aff_hash0",
    filename_pattern="Aff_Hash0.csv",
    min_rows=1,
    target_hei_dataset="Aff_Hash0",
=======
# Example 1: Dataset with date-based filename (using default nlhcr tenant)
patient_visits = Dataset(
    name="Patient Visits",
    filename_pattern="PATIENT_VISITS_????????.csv", # Will match PATIENT_VISITS_20241125.csv
    min_rows=100,
    target_hei_dataset="VISITS_DATASET_ID",
    upload_reason="Patient visits from xxx source dated:", # Date will be appended
>>>>>>> 72b417e2
    columns=[
        Column("ministry_organization_id", VarcharType(200)),
        Column("ref_record_type", VarcharType(200)),
        Column("source_type", VarcharType(200)),
        Column("source_id", VarcharType(200)),
        Column("source_version", VarcharType(200)),
        Column("source_description", VarcharType(200)),
        Column("ref_record_type_key", VarcharType(200)),
        Column("source_type_key", VarcharType(200)),
        Column("population_id", VarcharType(200)),
        Column("data_point_seq", VarcharType(200)),
        Column("hash_value", VarcharType(200)),
        Column("hash_5", VarcharType(200)),
        Column("dc_extracted", VarcharType(200)),
        Column("lsoa21cd", VarcharType(200))
    ]
)

<<<<<<< HEAD
aff_Hash1 = Dataset(
    name="aff_hash1",
    filename_pattern="Aff_Hash1.csv",
    min_rows=1,
    target_hei_dataset="Aff_Hash1",
    columns=[
        Column("ministry_organization_id", VarcharType(200)),
        Column("ref_record_type", VarcharType(200)),
        Column("source_type", VarcharType(200)),
        Column("source_id", VarcharType(200)),
        Column("source_version", VarcharType(200)),
        Column("source_description", VarcharType(200)),
        Column("ref_record_type_key", VarcharType(200)),
        Column("source_type_key", VarcharType(200)),
        Column("population_id", VarcharType(200)),
        Column("data_point_seq", VarcharType(200)),
        Column("hash_value", VarcharType(200)),
        Column("hash_5", VarcharType(200)),
        Column("dc_extracted", VarcharType(200)),
        Column("lsoa21cd", VarcharType(200))
       
=======
# Example 2: Example dataset with wildcards (using nlhcr-1 tenant)
example_dataset = Dataset(
    name="Example Dataset",
    filename_pattern="some_csv_file_with_wildcards_???????.csv",
    min_rows=10000,
    target_hei_dataset="TARGET_HEI_TABLE_NAME",
    tenant="nlhcr-1",  # Use nlhcr-1 tenant
    columns=[
        Column("First_column_name", VarcharType(200), nullable=False), # Required
        Column("Second_column_name", VarcharType(200)),
        Column("Third_column_name", VarcharType(200)),
        Column("Fourth_column_name", VarcharType(200)),
        Column("Fifth_column_name", VarcharType(200)),
>>>>>>> 72b417e2
    ]
)

aff_Hash2 = Dataset(
    name="aff_hash2",
    filename_pattern="Aff_Hash2.csv",
    min_rows=1,
    target_hei_dataset="Aff_Hash2",
    columns=[
        Column("ministry_organization_id", VarcharType(200)),
        Column("ref_record_type", VarcharType(200)),
        Column("source_type", VarcharType(200)),
        Column("source_id", VarcharType(200)),
        Column("source_version", VarcharType(200)),
        Column("source_description", VarcharType(200)),
        Column("ref_record_type_key", VarcharType(200)),
        Column("source_type_key", VarcharType(200)),
        Column("population_id", VarcharType(200)),
        Column("data_point_seq", VarcharType(200)),
        Column("hash_value", VarcharType(200)),
        Column("hash_5", VarcharType(200)),
        Column("dc_extracted", VarcharType(200)),
        Column("lsoa21cd", VarcharType(200))
          ]
)
aff_Hash3 = Dataset(
    name="aff_hash3",
    filename_pattern="Aff_Hash3.csv",
    min_rows=1,
    target_hei_dataset="Aff_Hash3",
    columns=[
        Column("ministry_organization_id", VarcharType(200)),
        Column("ref_record_type", VarcharType(200)),
        Column("source_type", VarcharType(200)),
        Column("source_id", VarcharType(200)),
        Column("source_version", VarcharType(200)),
        Column("source_description", VarcharType(200)),
        Column("ref_record_type_key", VarcharType(200)),
        Column("source_type_key", VarcharType(200)),
        Column("population_id", VarcharType(200)),
        Column("data_point_seq", VarcharType(200)),
        Column("hash_value", VarcharType(200)),
        Column("hash_5", VarcharType(200)),
        Column("dc_extracted", VarcharType(200)),
        Column("lsoa21cd", VarcharType(200))
          ]
)
aff_Hash4 = Dataset(
    name="aff_hash4",
    filename_pattern="Aff_Hash4.csv",
    min_rows=1,
    target_hei_dataset="Aff_Hash4",
    columns=[
        Column("ministry_organization_id", VarcharType(200)),
        Column("ref_record_type", VarcharType(200)),
        Column("source_type", VarcharType(200)),
        Column("source_id", VarcharType(200)),
        Column("source_version", VarcharType(200)),
        Column("source_description", VarcharType(200)),
        Column("ref_record_type_key", VarcharType(200)),
        Column("source_type_key", VarcharType(200)),
        Column("population_id", VarcharType(200)),
        Column("data_point_seq", VarcharType(200)),
        Column("hash_value", VarcharType(200)),
        Column("hash_5", VarcharType(200)),
        Column("dc_extracted", VarcharType(200)),
        Column("lsoa21cd", VarcharType(200))
          ]
)
# Automatically collect all Dataset instances
dataset_files = {
    obj.name: obj.to_dict()
    for name, obj in globals().items()
    if isinstance(obj, Dataset)
} 
#ministry_organization_id	ref_record_type	source_type	source_id	source_version	source_description	ref_record_type_key	source_type_key	population_id	data_point_seq	hash_value	hash_5	dc_extracted	lsoa21cd<|MERGE_RESOLUTION|>--- conflicted
+++ resolved
@@ -58,23 +58,13 @@
 # Add nullable=False to make column required
 # ========================================
 
-<<<<<<< HEAD
-
-#aff_hash0: Fixed filename dataset
-aff_Hash0 = Dataset(
-    name="aff_hash0",
-    filename_pattern="Aff_Hash0.csv",
-    min_rows=1,
-    target_hei_dataset="Aff_Hash0",
-=======
-# Example 1: Dataset with date-based filename (using default nlhcr tenant)
+# Example 1: Dataset with date-based filename
 patient_visits = Dataset(
     name="Patient Visits",
     filename_pattern="PATIENT_VISITS_????????.csv", # Will match PATIENT_VISITS_20241125.csv
     min_rows=100,
     target_hei_dataset="VISITS_DATASET_ID",
     upload_reason="Patient visits from xxx source dated:", # Date will be appended
->>>>>>> 72b417e2
     columns=[
         Column("ministry_organization_id", VarcharType(200)),
         Column("ref_record_type", VarcharType(200)),
@@ -93,111 +83,21 @@
     ]
 )
 
-<<<<<<< HEAD
-aff_Hash1 = Dataset(
-    name="aff_hash1",
-    filename_pattern="Aff_Hash1.csv",
+# Example 2: Fixed filename dataset
+reference_data = Dataset(
+    name="Reference Data",
+    filename_pattern="HOSPITAL_REFERENCE.csv",
     min_rows=1,
-    target_hei_dataset="Aff_Hash1",
+    target_hei_dataset="REFERENCE_DATASET_ID",
     columns=[
-        Column("ministry_organization_id", VarcharType(200)),
-        Column("ref_record_type", VarcharType(200)),
-        Column("source_type", VarcharType(200)),
-        Column("source_id", VarcharType(200)),
-        Column("source_version", VarcharType(200)),
-        Column("source_description", VarcharType(200)),
-        Column("ref_record_type_key", VarcharType(200)),
-        Column("source_type_key", VarcharType(200)),
-        Column("population_id", VarcharType(200)),
-        Column("data_point_seq", VarcharType(200)),
-        Column("hash_value", VarcharType(200)),
-        Column("hash_5", VarcharType(200)),
-        Column("dc_extracted", VarcharType(200)),
-        Column("lsoa21cd", VarcharType(200))
-       
-=======
-# Example 2: Example dataset with wildcards (using nlhcr-1 tenant)
-example_dataset = Dataset(
-    name="Example Dataset",
-    filename_pattern="some_csv_file_with_wildcards_???????.csv",
-    min_rows=10000,
-    target_hei_dataset="TARGET_HEI_TABLE_NAME",
-    tenant="nlhcr-1",  # Use nlhcr-1 tenant
-    columns=[
-        Column("First_column_name", VarcharType(200), nullable=False), # Required
-        Column("Second_column_name", VarcharType(200)),
-        Column("Third_column_name", VarcharType(200)),
-        Column("Fourth_column_name", VarcharType(200)),
-        Column("Fifth_column_name", VarcharType(200)),
->>>>>>> 72b417e2
+        Column("hospital_code", CharType(3), nullable=False),
+        Column("hospital_name", VarcharType(100), nullable=False),
+        Column("trust_code", CharType(5), nullable=False),
+        Column("region_code", CharType(2), nullable=False),
+        Column("bed_count", IntegerType(precision=4)),  # 9999
+        Column("is_teaching", BooleanType()),
+        Column("last_updated", TimestampType())  # Any valid timestamp
     ]
-)
-
-aff_Hash2 = Dataset(
-    name="aff_hash2",
-    filename_pattern="Aff_Hash2.csv",
-    min_rows=1,
-    target_hei_dataset="Aff_Hash2",
-    columns=[
-        Column("ministry_organization_id", VarcharType(200)),
-        Column("ref_record_type", VarcharType(200)),
-        Column("source_type", VarcharType(200)),
-        Column("source_id", VarcharType(200)),
-        Column("source_version", VarcharType(200)),
-        Column("source_description", VarcharType(200)),
-        Column("ref_record_type_key", VarcharType(200)),
-        Column("source_type_key", VarcharType(200)),
-        Column("population_id", VarcharType(200)),
-        Column("data_point_seq", VarcharType(200)),
-        Column("hash_value", VarcharType(200)),
-        Column("hash_5", VarcharType(200)),
-        Column("dc_extracted", VarcharType(200)),
-        Column("lsoa21cd", VarcharType(200))
-          ]
-)
-aff_Hash3 = Dataset(
-    name="aff_hash3",
-    filename_pattern="Aff_Hash3.csv",
-    min_rows=1,
-    target_hei_dataset="Aff_Hash3",
-    columns=[
-        Column("ministry_organization_id", VarcharType(200)),
-        Column("ref_record_type", VarcharType(200)),
-        Column("source_type", VarcharType(200)),
-        Column("source_id", VarcharType(200)),
-        Column("source_version", VarcharType(200)),
-        Column("source_description", VarcharType(200)),
-        Column("ref_record_type_key", VarcharType(200)),
-        Column("source_type_key", VarcharType(200)),
-        Column("population_id", VarcharType(200)),
-        Column("data_point_seq", VarcharType(200)),
-        Column("hash_value", VarcharType(200)),
-        Column("hash_5", VarcharType(200)),
-        Column("dc_extracted", VarcharType(200)),
-        Column("lsoa21cd", VarcharType(200))
-          ]
-)
-aff_Hash4 = Dataset(
-    name="aff_hash4",
-    filename_pattern="Aff_Hash4.csv",
-    min_rows=1,
-    target_hei_dataset="Aff_Hash4",
-    columns=[
-        Column("ministry_organization_id", VarcharType(200)),
-        Column("ref_record_type", VarcharType(200)),
-        Column("source_type", VarcharType(200)),
-        Column("source_id", VarcharType(200)),
-        Column("source_version", VarcharType(200)),
-        Column("source_description", VarcharType(200)),
-        Column("ref_record_type_key", VarcharType(200)),
-        Column("source_type_key", VarcharType(200)),
-        Column("population_id", VarcharType(200)),
-        Column("data_point_seq", VarcharType(200)),
-        Column("hash_value", VarcharType(200)),
-        Column("hash_5", VarcharType(200)),
-        Column("dc_extracted", VarcharType(200)),
-        Column("lsoa21cd", VarcharType(200))
-          ]
 )
 # Automatically collect all Dataset instances
 dataset_files = {
